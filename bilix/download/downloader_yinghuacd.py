--- conflicted
+++ resolved
@@ -10,18 +10,11 @@
 
 
 class DownloaderYinghuacd(BaseDownloaderM3u8):
-<<<<<<< HEAD
     def __init__(self, videos_dir: str = "videos", video_concurrency: int = 3, part_concurrency: int = 10,
                  progress=None):
-        client = httpx.AsyncClient(
-            headers={'user-agent': 'PostmanRuntime/7.29.0', "Referer": "http://www.yinghuacd.com"}, http2=False)
+        client = httpx.AsyncClient(headers={'user-agent': 'PostmanRuntime/7.29.0'}, http2=False)
         super(DownloaderYinghuacd, self).__init__(client, videos_dir, video_concurrency, part_concurrency,
                                                   progress=progress)
-=======
-    def __init__(self, videos_dir: str = "videos", video_concurrency: int = 3, part_concurrency: int = 10):
-        client = httpx.AsyncClient(headers={'user-agent': 'PostmanRuntime/7.29.0'}, http2=False)
-        super(DownloaderYinghuacd, self).__init__(client, videos_dir, video_concurrency, part_concurrency)
->>>>>>> 645261ee
 
     async def get_series(self, url: str, p_range: Sequence[int] = None, hierarchy=True):
         video_info = await api.get_video_info(self.client, url)
